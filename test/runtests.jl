--- conflicted
+++ resolved
@@ -23,12 +23,9 @@
     if GROUP == "All" || GROUP == "Wrappers"
         @time @safetestset "MINPACK" include("minpack.jl")
         @time @safetestset "NLsolve" include("nlsolve.jl")
-<<<<<<< HEAD
         @time @safetestset "SIAMFANLEquations" include("siamfanlequations.jl")
-=======
         @time @safetestset "SpeedMapping" include("speedmapping.jl")
         @time @safetestset "FixedPointAcceleration" include("fixed_point_acceleration.jl")
->>>>>>> a5abae8f
     end
 
     if GROUP == "All" || GROUP == "23TestProblems"
